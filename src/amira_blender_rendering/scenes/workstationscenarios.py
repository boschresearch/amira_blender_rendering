#!/usr/bin/env python

# Copyright (c) 2020 - for information on the respective copyright owner
# see the NOTICE file and/or the repository
# <https://github.com/boschresearch/amira-blender-rendering>.
#
# Licensed under the Apache License, Version 2.0 (the "License");
# you may not use this file except in compliance with the License.
# You may obtain a copy of the License at
#
#     http:#www.apache.org/licenses/LICENSE-2.0
#
# Unless required by applicable law or agreed to in writing, software
# distributed under the License is distributed on an "AS IS" BASIS,
# WITHOUT WARRANTIES OR CONDITIONS OF ANY KIND, either express or implied.
# See the License for the specific language governing permissions and
# limitations under the License.

"""
This file implements generation of datasets for workstation scenarios. The file
depends on a suitable workstation scenarion blender file such as
worstationscenarios.blend.
"""

import bpy
import os, sys
import pathlib
from mathutils import Vector
import time
import numpy as np
import random
from math import ceil, log

from amira_blender_rendering.utils import camera as camera_utils
from amira_blender_rendering.utils.io import expandpath
from amira_blender_rendering.utils.logging import get_logger
from amira_blender_rendering.datastructures import Configuration, flatten
from amira_blender_rendering.dataset import get_environment_textures, build_directory_info, dump_config
import amira_blender_rendering.scenes as abr_scenes
import amira_blender_rendering.math.geometry as abr_geom
import amira_blender_rendering.utils.blender as blnd
import amira_blender_rendering.interfaces as interfaces


class WorkstationScenariosConfiguration(abr_scenes.BaseConfiguration):
    """This class specifies all configuration options for WorkstationScenarios"""

    def __init__(self):
        super(WorkstationScenariosConfiguration, self).__init__()

        # specific scene configuration
        self.add_param('scene_setup.blend_file', '$AMIRA_DATA_GFX/modeling/workstation_scenarios.blend',
                       'Path to .blend file with modeled scene')
        self.add_param('scene_setup.environment_textures', '$AMIRA_DATASETS/OpenImagesV4/Images',
                       'Path to background images / environment textures')
        self.add_param('scene_setup.cameras', ['CameraLeft', 'Camera', 'CameraRight'], 'Cameras to render')
        self.add_param('scene_setup.forward_frames', 15, 'Number of frames in physics forward-simulation')

        # specific parts configuration. This is just a dummy entry for purposes
        # of demonstration and help message generation
        # self.add_param('parts.example_dummy', '/path/to/example_dummy.blend', 'Path to additional blender files containing invidual parts. Format must be partname = /path/to/blendfile.blend')
        # self.add_param('parts.ply.example_dummy', '/path/to/example_dummy.ply', 'Path to PLY files containing part "example_dummy". Format must be ply.partname = /path/to/blendfile.ply')
        # self.add_param('parts.ply_scale.example_dummy', [1.0, 1.0, 1.0], 'Scaling factor in X, Y, Z dimensions of part "example_dummy". Format must be a list of 3 floats.')

        # specific scenario configuration
        self.add_param('scenario_setup.scenario', 0, 'Scenario to render')
        self.add_param('scenario_setup.target_objects', [], 'List of all target objects to drop in environment')


class WorkstationScenarios(interfaces.ABRScene):
    """base class for all workstation scenarios"""

    def __init__(self, **kwargs):
        super(WorkstationScenarios, self).__init__()
        self.logger = get_logger()

        # we do composition here, not inheritance anymore because it is too
        # limiting in its capabilities. Using a render manager is a better way
        # to handle compositor nodes
        self.renderman = abr_scenes.RenderManager()

        # extract configuration, then build and activate a split config
        self.config = kwargs.get('config', WorkstationScenariosConfiguration())
        if self.config.dataset.scene_type.lower() != 'WorkstationScenarios'.lower():
            raise RuntimeError(
                f"Invalid configuration of scene type {self.config.dataset.scene_type} for class WorkstationScenarios")
        # we might have to post-process the configuration
        self.postprocess_config()

        # setup directory information for each camera
        self.setup_dirinfo()

        # setup the scene, i.e. load it from file
        self.setup_scene()

        # setup the renderer. do this _AFTER_ the file was loaded during
        # setup_scene(), because otherwise the information will be taken from
        # the file, and changes made by setup_renderer ignored
        self.renderman.setup_renderer(
            self.config.render_setup.integrator,
            self.config.render_setup.denoising,
            self.config.render_setup.samples)

        # grab environment textures
        self.setup_environment_textures()

        # setup all camera information according to the configuration
        self.setup_cameras()

        # setup global render output configuration
        self.setup_render_output()

        # populate the scene with objects
        self.setup_objects()

        # finally, setup the compositor
        self.setup_compositor()

    def postprocess_config(self):
        # convert all scaling factors from str to list of floats
        if 'ply_scale' not in self.config.parts:
            return

        for part in self.config.parts.ply_scale:
            vs = self.config.parts.ply_scale[part]
            vs = [v.strip() for v in vs.split(',')]
            vs = [float(v) for v in vs]
            self.config.parts.ply_scale[part] = vs

    def setup_dirinfo(self):
        """Setup directory information for all cameras.

        This will be required to setup all path information in compositor nodes
        """
        # compute directory information for each of the cameras
        self.dirinfos = list()
        for cam in self.config.scene_setup.cameras:
            # DEPRECATED:
            # paths are set up as: base_path + Scenario## + CameraName
            # camera_base_path = f"{self.config.dataset.base_path}-Scenario{self.config.scenario_setup.scenario:02}-{cam}"

            # NEW:
            # paths are set up as: base_path + CameraName
            camera_base_path = f"{self.config.dataset.base_path}-{cam}"
            dirinfo = build_directory_info(camera_base_path)
            self.dirinfos.append(dirinfo)

    def setup_scene(self):
        """Set up the entire scene.

        Here, we simply load the main blender file from disk.
        """
        bpy.ops.wm.open_mainfile(filepath=expandpath(self.config.scene_setup.blend_file))
        # we need to hide all dropboxes and dropzones in the viewport, otherwise
        # occlusion testing will not work, because blender's ray_cast method
        # returns hits no empties!
        self.logger.info("Hiding all dropzones from viewport")
        bpy.data.collections['Dropzones'].hide_viewport = True

    def setup_render_output(self):
        """setup render output dimensions. This is not set for a specific camera,
        but in renders render environment.

        Note that this should be called _after_ cameras were set up, because
        their setup might influence these values.
        """

        # first set the resolution if it was specified in the configuration
        if (self.config.camera_info.width > 0) and (self.config.camera_info.height > 0):
            bpy.context.scene.render.resolution_x = self.config.camera_info.width
            bpy.context.scene.render.resolution_y = self.config.camera_info.height

        # Setting the resolution can have an impact on the calibration matrix
        # that was used for rendering. Hence, we will store the effective
        # calibration matrix K alongside. Because we use identical cameras, we
        # can extract this from one of the cameras
        self.get_effective_intrinsics()


    def get_effective_intrinsics(self):
        """Get the effective intrinsics that were used during rendering.

        This function will copy original values for intrinsic, sensor_width, and
        focal_length, and fov, to the configuration an prepend them with 'original_'. This
        way, they are available in the dataset later on
        """

        cam_str = self.config.scene_setup.cameras[0]
        cam_name = f"{cam_str}.{self.config.scenario_setup.scenario:03}"
        cam = bpy.data.objects[cam_name].data

        # get the effective intrinsics
        effective_intrinsic = camera_utils.get_intrinsics(bpy.context.scene, cam)
        # store in configuration (and backup original values)
        if self.config.camera_info.intrinsic is not None:
            self.config.camera_info.original_intrinsic = self.config.camera_info.intrinsic
        else:
            self.config.camera_info.original_intrinsic = ''
        self.config.camera_info.intrinsic = list(effective_intrinsic)

    def setup_cameras(self):
        """Set up all cameras.

        Note that this does not select a camera for which to render. This will
        be selected elsewhere.
        """
        scene = bpy.context.scene
        for cam in self.config.scene_setup.cameras:
            # first get the camera name. this depends on the scene (blend file)
            # and is of the format CameraName.XXX, where XXX is a number with
            # leading zeros
            cam_name = f"{cam}.{self.config.scenario_setup.scenario:03}"
            # select the camera. Blender often operates on the active object, to
            # make sure that this happens here, we select it
            blnd.select_object(cam_name)
            # modify camera according to the intrinsics
            blender_camera = bpy.data.objects[cam_name].data
            # set the calibration matrix
<<<<<<< HEAD
            camera_utils.set_intrinsics(scene, blender_camera,
                                        intrinsics[0], intrinsics[1], intrinsics[2], intrinsics[3])
=======
            camera_utils.set_camera_info(scene, blender_camera, self.config.camera_info)

>>>>>>> 2c25acc9

    def setup_objects(self):
        """This method populates the scene with objects.

        Object types and number of objects will be taken from the configuration.
        The format to specify objects is
            ObjectType:Number
        where ObjectType should be the name of an object that exists in the
        blender file, and number indicates how often the object shall be
        duplicated.
        """
        # let's start with an empty list
        self.objs = []

        # extract all objects from the configuration. An object has a certain
        # type, as well as an own id. this information is storeed in the objs
        # list, which contains a dict. The dict contains the following keys:
        #       id_mask             used for mask computation, computed below
        #       object_class_name   type-name of the object
        #       object_class_id     model type ID (simply incremental numbers)
        #       object_id           instance ID of the object
        #       bpy                 blender object reference
        n_types = 0  # count how many types we have
        n_instances = []  # count how many instances per type we have
        for obj_type_id, obj_spec in enumerate(self.config.scenario_setup.target_objects):
            obj_type, obj_count = obj_spec.split(':')
            n_types += 1
            n_instances.append(int(obj_count))

            # here we distinguish if we copy a part from the proto objects
            # within a scene, or if we have to load it from file
            is_proto_object = not obj_type.startswith('parts.')
            if not is_proto_object:
                # split off the prefix for all files that we load from blender
                obj_type = obj_type[6:]

            # TODO: file loading happens only very late in this loop. This might
            #       be an issue for large object counts and could be changed to
            #       load-once copy-often.
            for j in range(int(obj_count)):
                # First, deselect everything
                bpy.ops.object.select_all(action='DESELECT')
                if is_proto_object:
                    # duplicate proto-object
                    blnd.select_object(obj_type)
                    bpy.ops.object.duplicate()
                    new_obj = bpy.context.object
                else:
                    # we need to load this object from file. This could be
                    # either a blender file, or a PLY file
                    blendfile = expandpath(self.config.parts[obj_type], check_file=False)
                    if os.path.exists(blendfile):
                        # this is a blender file, so we should load it
                        # we can now load the object into blender
                        blnd.append_object(blendfile, obj_type)
                        # NOTE: bpy.context.object is **not** the object that we are
                        # interested in here! We need to select it via original name
                        # first, then we rename it to be able to select additional
                        # objects later on
                        new_obj = bpy.data.objects[obj_type]
                        new_obj.name = f'{obj_type}.{j:03d}'
                    else:
                        # no blender file given, so we will load the PLY file
                        ply_path = expandpath(self.config.parts.ply[obj_type], check_file=True)
                        bpy.ops.import_mesh.ply(filepath=ply_path)
                        # here we can use bpy.context.object!
                        new_obj = bpy.context.object
                        new_obj.name = f'{obj_type}.{j:03d}'

                # append all information
                self.objs.append({
                    'id_mask': '',
                    'object_class_name': obj_type,
                    'object_class_id': obj_type_id,
                    'object_id': j,
                    'bpy': new_obj,
                    'dimensions': (self.config.camera_info.height, self.config.camera_info.width, 3)
                })

        # build masks id for compositor of the format _N_M, where N is the model
        # id, and M is the object id
        m_w = ceil(log(n_types))  # format width for number of model types
        for i, obj in enumerate(self.objs):
            o_w = ceil(log(n_instances[obj['object_class_id']]))  # format width for number of objects of same model
            id_mask = f"_{obj['object_class_id']:0{m_w}}_{obj['object_id']:0{o_w}}"
            obj['id_mask'] = id_mask

    def setup_compositor(self):
        self.renderman.setup_compositor(self.objs)

    def setup_environment_textures(self):
        # get list of environment textures
        self.environment_textures = get_environment_textures(self.config.scene_setup.environment_textures)

    def randomize_object_transforms(self):
        """move all objects to random locations within their scenario dropzone,
        and rotate them."""

        # we need #objects * (3 + 3)  many random numbers, so let's just grab them all
        # at once
        rnd = np.random.uniform(size=(len(self.objs), 3))
        rnd_rot = np.random.rand(len(self.objs), 3)

        # now, move each object to a random location (uniformly distributed) in
        # the scenario-dropzone. The location of a drop box is its centroid (as
        # long as this was not modified within blender). The scale is the scale
        # along the axis in one direction, i.e. the full extend along this
        # direction is 2 * scale.
        dropbox = f"Dropbox.{self.config.scenario_setup.scenario:03}"
        drop_location = bpy.data.objects[dropbox].location
        drop_scale = bpy.data.objects[dropbox].scale

        for i, obj in enumerate(self.objs):
            if obj['bpy'] is None:
                continue

            obj['bpy'].location.x = drop_location.x + (rnd[i, 0] - .5) * 2.0 * drop_scale[0]
            obj['bpy'].location.y = drop_location.y + (rnd[i, 1] - .5) * 2.0 * drop_scale[1]
            obj['bpy'].location.z = drop_location.z + (rnd[i, 2] - .5) * 2.0 * drop_scale[2]
            obj['bpy'].rotation_euler = Vector((rnd_rot[i, :] * np.pi))

            self.logger.info(f"Object {obj['object_class_name']}: {obj['bpy'].location}, {obj['bpy'].rotation_euler}")

        # update the scene. unfortunately it doesn't always work to just set
        # the location of the object without recomputing the dependency
        # graph
        dg = bpy.context.evaluated_depsgraph_get()
        dg.update()

    def randomize_environment_texture(self):
        # set some environment texture, randomize, and render
        env_txt_filepath = expandpath(random.choice(self.environment_textures))
        self.renderman.set_environment_texture(env_txt_filepath)

    def forward_simulate(self):
        self.logger.info(f"forward simulation of {self.config.scene_setup.forward_frames} frames")
        scene = bpy.context.scene
        for i in range(self.config.scene_setup.forward_frames):
            scene.frame_set(i + 1)

    def activate_camera(self, cam: str):
        # first get the camera name. this depends on the scene (blend file)
        # and is of the format CameraName.XXX, where XXX is a number with
        # leading zeros
        cam_name = f"{cam}.{self.config.scenario_setup.scenario:03}"
        bpy.context.scene.camera = bpy.context.scene.objects[cam_name]

    def test_visibility(self):
        for i_cam, cam in enumerate(self.config.scene_setup.cameras):
            cam_name = f"{cam}.{self.config.scenario_setup.scenario:03}"
            cam_obj = bpy.data.objects[cam_name]
            for obj in self.objs:
                not_visible_or_occluded = abr_geom.test_occlusion(
                    bpy.context.scene,
                    bpy.context.scene.view_layers['View Layer'],
                    cam_obj,
                    obj['bpy'],
                    bpy.context.scene.render.resolution_x,
                    bpy.context.scene.render.resolution_y,
                    require_all=False,
                    origin_offset=0.01)
                if not_visible_or_occluded:
                    self.logger.warn(f"object {obj} not visible or occluded")
                    self.logger.info(f"saving blender file for debugging to /tmp/workstationscenarios.blend")
                    bpy.ops.wm.save_as_mainfile(filepath="/tmp/workstationscenarios.blend")
                    return False

        return True

    def generate_dataset(self):
        """This will generate the dataset according to the configuration that
        was passed in the constructor.
        """

        # filename setup
        image_count = self.config.dataset.image_count
        if image_count <= 0:
            return False
        format_width = int(ceil(log(image_count, 10)))

        i = 0
        while i < self.config.dataset.image_count:
            self.logger.info(f"Generating image {i + 1} of {self.config.dataset.image_count}")

            # generate render filename
            base_filename = "{:0{width}d}".format(i, width=format_width)

            # randomize scene: move objects at random locations, and forward
            # simulate physics
            self.randomize_environment_texture()
            self.randomize_object_transforms()
            self.forward_simulate()

            # repeat if the cameras cannot see the objects
            repeat_frame = False
            if not self.test_visibility():
                self.logger.warn(f"\033[1;33mObject(s) not visible from every camera. Re-randomizing... \033[0;37m")
                repeat_frame = True
            else:
                # loop through all cameras
                for i_cam, cam in enumerate(self.config.scene_setup.cameras):
                    # activate camera
                    self.activate_camera(cam)
                    # update path information in compositor
                    self.renderman.setup_pathspec(self.dirinfos[i_cam], base_filename, self.objs)
                    # finally, render
                    self.renderman.render()

                    # postprocess. this will take care of creating additional
                    # information, as well as fix filenames
                    try:
                        self.renderman.postprocess(self.dirinfos[i_cam], base_filename,
                                                   bpy.context.scene.camera, self.objs,
                                                   self.config.camera_info.zeroing)
                    except ValueError:
                        # This issue happens every now and then. The reason might be (not
                        # yet verified) that the target-object is occluded. In turn, this
                        # leads to a zero size 2D bounding box...
                        self.logger.error(
                            f"\033[1;31mValueError during post-processing, re-generating image index {i}\033[0;37m")
                        repeat_frame = True

                        # no need to continue with other cameras
                        break

            # if we need to repeat this frame, then do not increment the counter
            if not repeat_frame:
                i = i + 1

        return True

    def generate_viewsphere_dataset(self):
        # TODO: This dataset does not yet suppor viewsphere data generation
        """This will generate the dataset according to the configuration that
               was passed in the constructor.
               """
        # filename setup
        image_count = self.config.dataset.image_count
        if image_count <= 0:
            return False
        format_width = int(ceil(log(image_count, 10)))

        i = 0
        while i < self.config.dataset.image_count:
            self.logger.info(f"Generating image {i + 1} of {self.config.dataset.image_count}")

            # randomize scene: move objects at random locations, and forward
            # simulate physics
            self.randomize_environment_texture()
            self.randomize_object_transforms()
            self.forward_simulate()

            # set camera locations
            self.config.scene_setup.num_camera_locations = int(self.config.scene_setup.num_camera_locations)
            if self.config.scene_setup.num_camera_locations > 1:
                locations_list = camera_utils.generate_locations_list(
                    num_locations=self.config.scene_setup.num_camera_locations)

            # repeat if the cameras cannot see the objects
            repeat_frame = False
            if not self.test_visibility():
                self.logger.warn(f"\033[1;33mObject(s) not visible from every camera. Re-randomizing... \033[0;37m")
                repeat_frame = True
            else:
                # loop through all cameras
                for i_cam, cam in enumerate(self.config.scene_setup.cameras):
                    # activate camera
                    self.activate_camera(cam)
                    print("~~~~~~~~~~~~~~~~~~~~~~~~~~~~~~~~")
                    print("~~~~~~~~~~~~~~~~~~~~~~~~~~~~~~~~")
                    print("THIS IS THE BEGINNING OF THE LOOP")
                    print("~~~~~~~~~~~~~~~~~~~~~~~~~~~~~~~~")
                    print("~~~~~~~~~~~~~~~~~~~~~~~~~~~~~~~~")
                    for i_loc, loc in enumerate(locations_list):
                        # generate render filename
                        base_filename = f"camera_{i_cam:04}_location_{i_loc:04}"
                        print("\n\n\n ~~~~~~~~~~~~~~~~~~~~~~~~~~~~~~~~~~~ \n")
                        print(base_filename)
                        print(base_filename)
                        print(base_filename)
                        print(base_filename)
                        print(base_filename)
                        print("\n ~~~~~~~~~~~~~~~~~~~~~~~~~~~~~~~~~~~ \n\n\n")
                        # update camera location
                        self.set_camera_location(location=loc)
                        # update path information in compositor
                        self.renderman.setup_pathspec(self.dirinfos[i_cam], base_filename, self.objs)
                        # finally, render
                        self.renderman.render()

                        # postprocess. this will take care of creating additional
                        # information, as well as fix filenames
                        try:
                            self.renderman.postprocess(self.dirinfos[i_cam], base_filename,
                                                       bpy.context.scene.camera, self.objs,
                                                       self.config.camera_info.zeroing)
                        except ValueError:
                            # This issue happens every now and then. The reason might be (not
                            # yet verified) that the target-object is occluded. In turn, this
                            # leads to a zero size 2D bounding box...
                            self.logger.error(
                                f"\033[1;31mValueError during post-processing, re-generating image index {i}\033[0;37m")
                            repeat_frame = True

                            # no need to continue with other cameras
                            break

            # if we need to repeat this frame, then do not increment the counter
            if not repeat_frame:
                i = i + 1
        return True

    def set_camera_location(self, location=(0, 0, 2)):
        scene = bpy.context.scene
        for cam in self.config.scene_setup.cameras:
            # first get the camera name. this depends on the scene (blend file)
            # and is of the format CameraName.XXX, where XXX is a number with
            # leading zeros
            cam_name = f"{cam}.{self.config.scenario_setup.scenario:03}"
            # select the camera. Blender often operates on the active object, to
            # make sure that this happens here, we select it
            blnd.select_object(cam_name)
            # set camera location
            bpy.data.objects[cam_name].location = location

    def dump_config(self):
        """Dump configuration to a file in the output folder(s)."""
        # dump config to each of the dir-info base locations, i.e. for each
        # camera that was rendered we store the configuration
        for dirinfo in self.dirinfos:
            output_path = dirinfo.base_path
            pathlib.Path(output_path).mkdir(parents=True, exist_ok=True)
            dump_config(self.config, output_path)

    def teardown(self):
        """Tear down the scene"""
        # nothing to do
        pass<|MERGE_RESOLUTION|>--- conflicted
+++ resolved
@@ -176,7 +176,6 @@
         # can extract this from one of the cameras
         self.get_effective_intrinsics()
 
-
     def get_effective_intrinsics(self):
         """Get the effective intrinsics that were used during rendering.
 
@@ -216,13 +215,7 @@
             # modify camera according to the intrinsics
             blender_camera = bpy.data.objects[cam_name].data
             # set the calibration matrix
-<<<<<<< HEAD
-            camera_utils.set_intrinsics(scene, blender_camera,
-                                        intrinsics[0], intrinsics[1], intrinsics[2], intrinsics[3])
-=======
             camera_utils.set_camera_info(scene, blender_camera, self.config.camera_info)
-
->>>>>>> 2c25acc9
 
     def setup_objects(self):
         """This method populates the scene with objects.
