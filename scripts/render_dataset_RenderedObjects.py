--- conflicted
+++ resolved
@@ -178,7 +178,7 @@
 
 def generate_viewsphere(cfg, dirinfo):
     """Generate images and metadata for a view sphere, specified by cfg and dirinfo
-    
+
     Args:
         cfg: config from configuration file
         dirinfo(struct): structure with directory information. See RenderedObjects.build_directory_info
@@ -195,7 +195,7 @@
         num_inplane_rot=int(cfg['viewsphere']['num_inplane_rotations']),
         convention='opengl'
     )
-    
+
     # get textures
     environment_textures = get_environment_textures(cfg)
 
@@ -277,25 +277,17 @@
             # TODO: rename all configs from output_dir to output_path
             dirinfo = RenderedObjects.build_directory_info(cfg['dataset']['output_dir'])
 
-<<<<<<< HEAD
-        # generate it
-        if generate_dataset(cfg, dirinfo):
-            # save configuration
-            foundry.utils.dump_config(cfg, dirinfo.base_path)
-=======
             # generate it
-            generate_dataset(cfg, dirinfo)
-
-            # save configuration
-            foundry.utils.dump_config(cfg, dirinfo.base_path)
-        
+            if generate_dataset(cfg, dirinfo):
+                # save configuration
+                foundry.utils.dump_config(cfg, dirinfo.base_path)
+
     # check if and create viewsphere
     if 'viewsphere' in config:
         output_dir = expandpath(config['viewsphere'].get('output_dir', os.path.join(config['dataset']['output_dir'], 'Viewsphere')))
         dirinfo = RenderedObjects.build_directory_info(output_dir)
         generate_viewsphere(config, dirinfo)
         foundry.utils.dump_config(config, dirinfo.base_path)
->>>>>>> d3d4e731
 
 
 if __name__ == "__main__":
