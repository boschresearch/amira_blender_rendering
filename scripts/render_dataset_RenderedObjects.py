--- conflicted
+++ resolved
@@ -268,15 +268,10 @@
 def main():
     parser = argparse.ArgumentParser(description='Render dataset for the "cap tool"', prog="blender -b -P " + __file__)
     parser.add_argument('--config', default='config/render_toolcap.cfg', help='Path to configuration file')
-<<<<<<< HEAD
-    parser.add_argument('--aps-path', default='~/dev/vision/amira_deep_vision',
+    parser.add_argument('--aps-path', default='~/dev/vision/amira_perception',
                         help='Path where AMIRA Perception Subsystem (aps) can be found')
     parser.add_argument('--abr-path', default='~/dev/vision/amira_blender_rendering/src',
                         help='Path where amira_blender_rendering (abr) can be found')
-=======
-    parser.add_argument('--aps-path', default='~/dev/vision/amira_perception', help='Path where AMIRA Perception Subsystem (aps) can be found')
-    parser.add_argument('--abr-path', default='~/dev/vision/amira_blender_rendering/src', help='Path where amira_blender_rendering (abr) can be found')
->>>>>>> d79d946a
     parser.add_argument('--only-viewsphere', action='store_true', help='Generate only Viewsphere dataset')
     args = parser.parse_args(args=get_argv())
 
