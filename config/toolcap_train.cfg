--- conflicted
+++ resolved
@@ -13,15 +13,8 @@
 height = 480
 model = pinhole
 name = Pinhole Camera
-<<<<<<< HEAD
 zeroing = 90, 0, 0
-# You can specify the calibration matrix K that was determined for you camera,
-# for instance with OpenCV
-K = 9.9801747708520452e+02, 0., 6.6049856967197002e+02, 0., 9.9264009290521165e+02, 3.6404286361152555e+02, 0., 0., 1.
-=======
 intrinsic = 9.9801747708520452e+02,9.9264009290521165e+02,6.6049856967197002e+02,3.6404286361152555e+02,0
-
->>>>>>> 4551f8bf
 
 [render_setup]
 # specify which renderer to use. Usually you should leave this at
